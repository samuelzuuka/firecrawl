import request from "supertest";
import dotenv from "dotenv";
import { v4 as uuidv4 } from "uuid";

dotenv.config();

// const TEST_URL = 'http://localhost:3002'
const TEST_URL = "http://127.0.0.1:3002";

describe("E2E Tests for API Routes", () => {
  beforeAll(() => {
    process.env.USE_DB_AUTHENTICATION = "true";
  });

  afterAll(() => {
    delete process.env.USE_DB_AUTHENTICATION;
  });
  describe("GET /", () => {
    it.concurrent("should return Hello, world! message", async () => {
      const response = await request(TEST_URL).get("/");

      expect(response.statusCode).toBe(200);
      expect(response.text).toContain("SCRAPERS-JS: Hello, world! Fly.io");
    });
  });

  describe("GET /test", () => {
    it.concurrent("should return Hello, world! message", async () => {
      const response = await request(TEST_URL).get("/test");
      expect(response.statusCode).toBe(200);
      expect(response.text).toContain("Hello, world!");
    });
  });

  describe("POST /v0/scrape", () => {
    it.concurrent("should require authorization", async () => {
      const response = await request(TEST_URL).post("/v0/scrape");
      expect(response.statusCode).toBe(401);
    });

    it.concurrent("should return an error response with an invalid API key", async () => {
      const response = await request(TEST_URL)
        .post("/v0/scrape")
        .set("Authorization", `Bearer invalid-api-key`)
        .set("Content-Type", "application/json")
        .send({ url: "https://firecrawl.dev" });
      expect(response.statusCode).toBe(401);
    });

    it.concurrent("should return an error for a blocklisted URL", async () => {
      const blocklistedUrl = "https://facebook.com/fake-test";
      const response = await request(TEST_URL)
        .post("/v0/scrape")
        .set("Authorization", `Bearer ${process.env.TEST_API_KEY}`)
        .set("Content-Type", "application/json")
        .send({ url: blocklistedUrl });
      expect(response.statusCode).toBe(403);
      expect(response.body.error).toContain(
        "Firecrawl currently does not support social media scraping due to policy restrictions. We're actively working on building support for it."
      );
    });

    // tested on rate limit test
    // it.concurrent("should return a successful response with a valid preview token", async () => {
    //   const response = await request(TEST_URL)
    //     .post("/v0/scrape")
    //     .set("Authorization", `Bearer this_is_just_a_preview_token`)
    //     .set("Content-Type", "application/json")
    //     .send({ url: "https://roastmywebsite.ai" });
    //   expect(response.statusCode).toBe(200);
    // }, 30000); // 30 seconds timeout

    it.concurrent("should return a successful response with a valid API key", async () => {
      const response = await request(TEST_URL)
        .post("/v0/scrape")
        .set("Authorization", `Bearer ${process.env.TEST_API_KEY}`)
        .set("Content-Type", "application/json")
        .send({ url: "https://roastmywebsite.ai" });
      expect(response.statusCode).toBe(200);
      expect(response.body).toHaveProperty("data");
      expect(response.body.data).toHaveProperty("content");
      expect(response.body.data).toHaveProperty("markdown");
      expect(response.body.data).toHaveProperty("metadata");
      expect(response.body.data).not.toHaveProperty("html");
      expect(response.body.data.content).toContain("_Roast_");
      expect(response.body.data.metadata.pageStatusCode).toBe(200);
      expect(response.body.data.metadata.pageError).toBeUndefined();
    }, 30000); // 30 seconds timeout

    it.concurrent("should return a successful response with a valid API key and includeHtml set to true", async () => {
      const response = await request(TEST_URL)
        .post("/v0/scrape")
        .set("Authorization", `Bearer ${process.env.TEST_API_KEY}`)
        .set("Content-Type", "application/json")
        .send({
          url: "https://roastmywebsite.ai",
          pageOptions: { includeHtml: true },
        });
      expect(response.statusCode).toBe(200);
      expect(response.body).toHaveProperty("data");
      expect(response.body.data).toHaveProperty("content");
      expect(response.body.data).toHaveProperty("markdown");
      expect(response.body.data).toHaveProperty("html");
      expect(response.body.data).toHaveProperty("metadata");
      expect(response.body.data.content).toContain("_Roast_");
      expect(response.body.data.markdown).toContain("_Roast_");
      expect(response.body.data.html).toContain("<h1");
      expect(response.body.data.metadata.pageStatusCode).toBe(200);
      expect(response.body.data.metadata.pageError).toBeUndefined();
    }, 30000); // 30 seconds timeout
    
   it.concurrent('should return a successful response for a valid scrape with PDF file', async () => {
      const response = await request(TEST_URL)
        .post('/v0/scrape')
        .set('Authorization', `Bearer ${process.env.TEST_API_KEY}`)
        .set('Content-Type', 'application/json')
        .send({ url: 'https://arxiv.org/pdf/astro-ph/9301001.pdf' });
      await new Promise((r) => setTimeout(r, 6000));

      expect(response.statusCode).toBe(200);
      expect(response.body).toHaveProperty('data');
      expect(response.body.data).toHaveProperty('content');
      expect(response.body.data).toHaveProperty('metadata');
      expect(response.body.data.content).toContain('We present spectrophotometric observations of the Broad Line Radio Galaxy');
      expect(response.body.data.metadata.pageStatusCode).toBe(200);
      expect(response.body.data.metadata.pageError).toBeUndefined();
    }, 60000); // 60 seconds
  
    it.concurrent('should return a successful response for a valid scrape with PDF file without explicit .pdf extension', async () => {
      const response = await request(TEST_URL)
        .post('/v0/scrape')
        .set('Authorization', `Bearer ${process.env.TEST_API_KEY}`)
        .set('Content-Type', 'application/json')
        .send({ url: 'https://arxiv.org/pdf/astro-ph/9301001' });
      await new Promise((r) => setTimeout(r, 6000));

      expect(response.statusCode).toBe(200);
      expect(response.body).toHaveProperty('data');
      expect(response.body.data).toHaveProperty('content');
      expect(response.body.data).toHaveProperty('metadata');
      expect(response.body.data.content).toContain('We present spectrophotometric observations of the Broad Line Radio Galaxy');
      expect(response.body.data.metadata.pageStatusCode).toBe(200);
      expect(response.body.data.metadata.pageError).toBeUndefined();
    }, 60000); // 60 seconds

    it.concurrent('should return a successful response for a valid scrape with PDF file and parsePDF set to false', async () => {
      const response = await request(TEST_URL)
        .post('/v0/scrape')
        .set('Authorization', `Bearer ${process.env.TEST_API_KEY}`)
        .set('Content-Type', 'application/json')
        .send({ url: 'https://arxiv.org/pdf/astro-ph/9301001.pdf', pageOptions: { parsePDF: false } });
      await new Promise((r) => setTimeout(r, 6000));

      expect(response.statusCode).toBe(200);
      expect(response.body).toHaveProperty('data');
      expect(response.body.data).toHaveProperty('content');
      expect(response.body.data).toHaveProperty('metadata');
      expect(response.body.data.content).toContain('/Title(arXiv:astro-ph/9301001v1  7 Jan 1993)>>endobj');
    }, 60000); // 60 seconds

    it.concurrent("should return a successful response with a valid API key with removeTags option", async () => {
      const responseWithoutRemoveTags = await request(TEST_URL)
        .post("/v0/scrape")
        .set("Authorization", `Bearer ${process.env.TEST_API_KEY}`)
        .set("Content-Type", "application/json")
        .send({ url: "https://www.scrapethissite.com/" });
      expect(responseWithoutRemoveTags.statusCode).toBe(200);
      expect(responseWithoutRemoveTags.body).toHaveProperty("data");
      expect(responseWithoutRemoveTags.body.data).toHaveProperty("content");
      expect(responseWithoutRemoveTags.body.data).toHaveProperty("markdown");
      expect(responseWithoutRemoveTags.body.data).toHaveProperty("metadata");
      expect(responseWithoutRemoveTags.body.data).not.toHaveProperty("html");
      expect(responseWithoutRemoveTags.body.data.content).toContain("Scrape This Site");
      expect(responseWithoutRemoveTags.body.data.content).toContain("Lessons and Videos"); // #footer
      expect(responseWithoutRemoveTags.body.data.content).toContain("[Sandbox]("); // .nav
      expect(responseWithoutRemoveTags.body.data.content).toContain("web scraping"); // strong

      const response = await request(TEST_URL)
        .post("/v0/scrape")
        .set("Authorization", `Bearer ${process.env.TEST_API_KEY}`)
        .set("Content-Type", "application/json")
        .send({ url: "https://www.scrapethissite.com/", pageOptions: { removeTags: ['.nav', '#footer', 'strong'] } });
      expect(response.statusCode).toBe(200);
      expect(response.body).toHaveProperty("data");
      expect(response.body.data).toHaveProperty("content");
      expect(response.body.data).toHaveProperty("markdown");
      expect(response.body.data).toHaveProperty("metadata");
      expect(response.body.data).not.toHaveProperty("html");
      expect(response.body.data.content).toContain("Scrape This Site");
      expect(response.body.data.content).not.toContain("Lessons and Videos"); // #footer
      expect(response.body.data.content).not.toContain("[Sandbox]("); // .nav
      expect(response.body.data.content).not.toContain("web scraping"); // strong
    }, 30000); // 30 seconds timeout

    // TODO: add this test back once we nail the waitFor option to be more deterministic
    // it.concurrent("should return a successful response with a valid API key and waitFor option", async () => {
    //   const startTime = Date.now();
    //   const response = await request(TEST_URL)
    //     .post("/v0/scrape")
    //     .set("Authorization", `Bearer ${process.env.TEST_API_KEY}`)
    //     .set("Content-Type", "application/json")
    //     .send({ url: "https://firecrawl.dev", pageOptions: { waitFor: 7000 } });
    //   const endTime = Date.now();
    //   const duration = endTime - startTime;

    //   expect(response.statusCode).toBe(200);
    //   expect(response.body).toHaveProperty("data");
    //   expect(response.body.data).toHaveProperty("content");
    //   expect(response.body.data).toHaveProperty("markdown");
    //   expect(response.body.data).toHaveProperty("metadata");
    //   expect(response.body.data).not.toHaveProperty("html");
    //   expect(response.body.data.content).toContain("🔥 Firecrawl");
    //   expect(duration).toBeGreaterThanOrEqual(7000);
    // }, 12000); // 12 seconds timeout

    it.concurrent('should return a successful response for a scrape with 400 page', async () => {
      const response = await request(TEST_URL)
        .post('/v0/scrape')
        .set('Authorization', `Bearer ${process.env.TEST_API_KEY}`)
        .set('Content-Type', 'application/json')
        .send({ url: 'https://httpstat.us/400' });
      await new Promise((r) => setTimeout(r, 5000));

      expect(response.statusCode).toBe(200);
      expect(response.body).toHaveProperty('data');
      expect(response.body.data).toHaveProperty('content');
      expect(response.body.data).toHaveProperty('metadata');
      expect(response.body.data.metadata.pageStatusCode).toBe(400);
      expect(response.body.data.metadata.pageError.toLowerCase()).toContain("bad request");
    }, 60000); // 60 seconds

    it.concurrent('should return a successful response for a scrape with 401 page', async () => {
      const response = await request(TEST_URL)
        .post('/v0/scrape')
        .set('Authorization', `Bearer ${process.env.TEST_API_KEY}`)
        .set('Content-Type', 'application/json')
        .send({ url: 'https://httpstat.us/401' });
      await new Promise((r) => setTimeout(r, 5000));

      expect(response.statusCode).toBe(200);
      expect(response.body).toHaveProperty('data');
      expect(response.body.data).toHaveProperty('content');
      expect(response.body.data).toHaveProperty('metadata');
      expect(response.body.data.metadata.pageStatusCode).toBe(401);
      expect(response.body.data.metadata.pageError.toLowerCase()).toContain("unauthorized");
    }, 60000); // 60 seconds

    it.concurrent("should return a successful response for a scrape with 403 page", async () => {
      const response = await request(TEST_URL)
        .post('/v0/scrape')
        .set('Authorization', `Bearer ${process.env.TEST_API_KEY}`)
        .set('Content-Type', 'application/json')
        .send({ url: 'https://httpstat.us/403' });

      await new Promise((r) => setTimeout(r, 5000));
      expect(response.statusCode).toBe(200);
      expect(response.body).toHaveProperty('data');
      expect(response.body.data).toHaveProperty('content');
      expect(response.body.data).toHaveProperty('metadata');
      expect(response.body.data.metadata.pageStatusCode).toBe(403);
      expect(response.body.data.metadata.pageError.toLowerCase()).toContain("forbidden");
    }, 60000); // 60 seconds

    it.concurrent('should return a successful response for a scrape with 404 page', async () => {
      const response = await request(TEST_URL)
        .post('/v0/scrape')
        .set('Authorization', `Bearer ${process.env.TEST_API_KEY}`)
        .set('Content-Type', 'application/json')
        .send({ url: 'https://httpstat.us/404' });
      await new Promise((r) => setTimeout(r, 5000));

      expect(response.statusCode).toBe(200);
      expect(response.body).toHaveProperty('data');
      expect(response.body.data).toHaveProperty('content');
      expect(response.body.data).toHaveProperty('metadata');
      expect(response.body.data.metadata.pageStatusCode).toBe(404);
      expect(response.body.data.metadata.pageError.toLowerCase()).toContain("not found");
    }, 60000); // 60 seconds

    it.concurrent('should return a successful response for a scrape with 405 page', async () => {
      const response = await request(TEST_URL)
        .post('/v0/scrape')
        .set('Authorization', `Bearer ${process.env.TEST_API_KEY}`)
        .set('Content-Type', 'application/json')
        .send({ url: 'https://httpstat.us/405' });
      await new Promise((r) => setTimeout(r, 5000));

      expect(response.statusCode).toBe(200);
      expect(response.body).toHaveProperty('data');
      expect(response.body.data).toHaveProperty('content');
      expect(response.body.data).toHaveProperty('metadata');
      expect(response.body.data.metadata.pageStatusCode).toBe(405);
      expect(response.body.data.metadata.pageError.toLowerCase()).toContain("method not allowed");
    }, 60000); // 60 seconds

    it.concurrent('should return a successful response for a scrape with 500 page', async () => {
      const response = await request(TEST_URL)
        .post('/v0/scrape')
        .set('Authorization', `Bearer ${process.env.TEST_API_KEY}`)
        .set('Content-Type', 'application/json')
        .send({ url: 'https://httpstat.us/500' });
      await new Promise((r) => setTimeout(r, 5000));

      expect(response.statusCode).toBe(200);
      expect(response.body).toHaveProperty('data');
      expect(response.body.data).toHaveProperty('content');
      expect(response.body.data).toHaveProperty('metadata');
      expect(response.body.data.metadata.pageStatusCode).toBe(500);
      expect(response.body.data.metadata.pageError.toLowerCase()).toContain("internal server error");
    }, 60000); // 60 seconds
  });

  describe("POST /v0/crawl", () => {
    it.concurrent("should require authorization", async () => {
      const response = await request(TEST_URL).post("/v0/crawl");
      expect(response.statusCode).toBe(401);
    });

    it.concurrent("should return an error response with an invalid API key", async () => {
      const response = await request(TEST_URL)
        .post("/v0/crawl")
        .set("Authorization", `Bearer invalid-api-key`)
        .set("Content-Type", "application/json")
        .send({ url: "https://firecrawl.dev" });
      expect(response.statusCode).toBe(401);
    });

    it.concurrent("should return an error for a blocklisted URL", async () => {
      const blocklistedUrl = "https://twitter.com/fake-test";
      const response = await request(TEST_URL)
        .post("/v0/crawl")
        .set("Authorization", `Bearer ${process.env.TEST_API_KEY}`)
        .set("Content-Type", "application/json")
        .send({ url: blocklistedUrl });
      expect(response.statusCode).toBe(403);
      expect(response.body.error).toContain(
        "Firecrawl currently does not support social media scraping due to policy restrictions. We're actively working on building support for it."
      );
    });

    it.concurrent("should return a successful response with a valid API key for crawl", async () => {
      const response = await request(TEST_URL)
        .post("/v0/crawl")
        .set("Authorization", `Bearer ${process.env.TEST_API_KEY}`)
        .set("Content-Type", "application/json")
        .send({ url: "https://firecrawl.dev" });
      expect(response.statusCode).toBe(200);
      expect(response.body).toHaveProperty("jobId");
      expect(response.body.jobId).toMatch(
        /^[0-9a-fA-F]{8}-[0-9a-fA-F]{4}-[1-5][0-9a-fA-F]{3}-[89abAB][0-9a-fA-F]{3}-[0-9a-fA-F]{12}$/
      );
    });
    it.concurrent('should prevent duplicate requests using the same idempotency key', async () => {
      const uniqueIdempotencyKey = uuidv4();
  
      // First request with the idempotency key
      const firstResponse = await request(TEST_URL)
        .post('/v0/crawl')
        .set("Authorization", `Bearer ${process.env.TEST_API_KEY}`)
        .set("Content-Type", "application/json")
        .set("x-idempotency-key", uniqueIdempotencyKey)
        .send({ url: 'https://mendable.ai' });
  
        expect(firstResponse.statusCode).toBe(200);
  
      // Second request with the same idempotency key
      const secondResponse = await request(TEST_URL)
        .post('/v0/crawl')
        .set("Authorization", `Bearer ${process.env.TEST_API_KEY}`)
        .set("Content-Type", "application/json")
        .set("x-idempotency-key", uniqueIdempotencyKey)
        .send({ url: 'https://mendable.ai' });
  
      expect(secondResponse.statusCode).toBe(409);
      expect(secondResponse.body.error).toBe('Idempotency key already used');
    });

    it.concurrent("should return a successful response with a valid API key and valid includes option", async () => {
      const crawlResponse = await request(TEST_URL)
        .post("/v0/crawl")
        .set("Authorization", `Bearer ${process.env.TEST_API_KEY}`)
        .set("Content-Type", "application/json")
        .send({
          url: "https://mendable.ai",
          limit: 10,
          crawlerOptions: {
            includes: ["blog/*"],
          },
        });
      
        let response;
        let isFinished = false;

        while (!isFinished) {
          response = await request(TEST_URL)
            .get(`/v0/crawl/status/${crawlResponse.body.jobId}`)
            .set("Authorization", `Bearer ${process.env.TEST_API_KEY}`);

          expect(response.statusCode).toBe(200);
          expect(response.body).toHaveProperty("status");
          isFinished = response.body.status === "completed";

          if (!isFinished) {
            await new Promise((resolve) => setTimeout(resolve, 1000)); // Wait for 1 second before checking again
          }
        }

        const completedResponse = response;

        const urls = completedResponse.body.data.map(
        (item: any) => item.metadata?.sourceURL
      );
      expect(urls.length).toBeGreaterThan(5);
      urls.forEach((url: string) => {
        expect(url.startsWith("https://www.mendable.ai/blog/")).toBeTruthy();
      });
      
      expect(completedResponse.statusCode).toBe(200);
      expect(completedResponse.body).toHaveProperty("status");
      expect(completedResponse.body.status).toBe("completed");
      expect(completedResponse.body).toHaveProperty("data");
      expect(completedResponse.body.data[0]).toHaveProperty("content");
      expect(completedResponse.body.data[0]).toHaveProperty("markdown");
      expect(completedResponse.body.data[0]).toHaveProperty("metadata");
      expect(completedResponse.body.data[0].content).toContain("Mendable");
      expect(completedResponse.body.data[0].metadata.pageStatusCode).toBe(200);
      expect(completedResponse.body.data[0].metadata.pageError).toBeUndefined();
    }, 60000); // 60 seconds

    it.concurrent("should return a successful response with a valid API key and valid excludes option", async () => {
      const crawlResponse = await request(TEST_URL)
        .post("/v0/crawl")
        .set("Authorization", `Bearer ${process.env.TEST_API_KEY}`)
        .set("Content-Type", "application/json")
        .send({
          url: "https://mendable.ai",
          limit: 10,
          crawlerOptions: {
            excludes: ["blog/*"],
          },
        });
      
      let isFinished = false;
      let response;

      while (!isFinished) {
        response = await request(TEST_URL)
          .get(`/v0/crawl/status/${crawlResponse.body.jobId}`)
          .set("Authorization", `Bearer ${process.env.TEST_API_KEY}`);

        expect(response.statusCode).toBe(200);
        expect(response.body).toHaveProperty("status");
        isFinished = response.body.status === "completed";

        if (!isFinished) {
          await new Promise((resolve) => setTimeout(resolve, 1000)); // Wait for 1 second before checking again
        }
      }

      const completedResponse = response;

      const urls = completedResponse.body.data.map(
        (item: any) => item.metadata?.sourceURL
      );
      expect(urls.length).toBeGreaterThan(5);
      urls.forEach((url: string) => {
        expect(url.startsWith("https://wwww.mendable.ai/blog/")).toBeFalsy();
      });
    }, 90000); // 90 seconds

    it.concurrent("should return a successful response with a valid API key and limit to 3", async () => {
      const crawlResponse = await request(TEST_URL)
        .post("/v0/crawl")
        .set("Authorization", `Bearer ${process.env.TEST_API_KEY}`)
        .set("Content-Type", "application/json")
        .send({
          url: "https://mendable.ai",
          crawlerOptions: { limit: 3 },
        });
      
      let isFinished = false;
      let response;

      while (!isFinished) {
        response = await request(TEST_URL)
          .get(`/v0/crawl/status/${crawlResponse.body.jobId}`)
          .set("Authorization", `Bearer ${process.env.TEST_API_KEY}`);

        expect(response.statusCode).toBe(200);
        expect(response.body).toHaveProperty("status");
        isFinished = response.body.status === "completed";

        if (!isFinished) {
          await new Promise((resolve) => setTimeout(resolve, 1000)); // Wait for 1 second before checking again
        }
      }

      const completedResponse = response;

      expect(completedResponse.statusCode).toBe(200);
      expect(completedResponse.body).toHaveProperty("status");
      expect(completedResponse.body.status).toBe("completed");
      expect(completedResponse.body).toHaveProperty("data");
      expect(completedResponse.body.data.length).toBe(3);
      expect(completedResponse.body.data[0]).toHaveProperty("content");
      expect(completedResponse.body.data[0]).toHaveProperty("markdown");
      expect(completedResponse.body.data[0]).toHaveProperty("metadata");
      expect(completedResponse.body.data[0].content).toContain("Mendable");
      expect(completedResponse.body.data[0].metadata.pageStatusCode).toBe(200);
      expect(completedResponse.body.data[0].metadata.pageError).toBeUndefined();
    }, 60000); // 60 seconds
  
    it.concurrent("should return a successful response with max depth option for a valid crawl job", async () => {
      const crawlResponse = await request(TEST_URL)
        .post("/v0/crawl")
        .set("Authorization", `Bearer ${process.env.TEST_API_KEY}`)
        .set("Content-Type", "application/json")
        .send({
          url: "https://www.scrapethissite.com",
          crawlerOptions: { maxDepth: 1 },
        });
      expect(crawlResponse.statusCode).toBe(200);

      const response = await request(TEST_URL)
        .get(`/v0/crawl/status/${crawlResponse.body.jobId}`)
        .set("Authorization", `Bearer ${process.env.TEST_API_KEY}`);
      expect(response.statusCode).toBe(200);
      expect(response.body).toHaveProperty("status");
      expect(["active", "waiting"]).toContain(response.body.status);
      // wait for 60 seconds
      let isCompleted = false;
      while (!isCompleted) {
        const statusCheckResponse = await request(TEST_URL)
          .get(`/v0/crawl/status/${crawlResponse.body.jobId}`)
          .set("Authorization", `Bearer ${process.env.TEST_API_KEY}`);
        expect(statusCheckResponse.statusCode).toBe(200);
        isCompleted = statusCheckResponse.body.status === "completed";
        if (!isCompleted) {
          await new Promise((resolve) => setTimeout(resolve, 1000)); // Wait for 1 second before checking again
        }
      }
      const completedResponse = await request(TEST_URL)
        .get(`/v0/crawl/status/${crawlResponse.body.jobId}`)
        .set("Authorization", `Bearer ${process.env.TEST_API_KEY}`);

      expect(completedResponse.statusCode).toBe(200);
      expect(completedResponse.body).toHaveProperty("status");
      expect(completedResponse.body.status).toBe("completed");
      expect(completedResponse.body).toHaveProperty("data");
      expect(completedResponse.body.data[0]).toHaveProperty("content");
      expect(completedResponse.body.data[0]).toHaveProperty("markdown");
      expect(completedResponse.body.data[0]).toHaveProperty("metadata");
      expect(completedResponse.body.data[0].metadata.pageStatusCode).toBe(200);
      expect(completedResponse.body.data[0].metadata.pageError).toBeUndefined();
      const urls = completedResponse.body.data.map(
        (item: any) => item.metadata?.sourceURL
      );
      expect(urls.length).toBeGreaterThan(1);

      // Check if all URLs have a maximum depth of 1
      urls.forEach((url: string) => {
        const pathSplits = new URL(url).pathname.split('/');
        const depth = pathSplits.length - (pathSplits[0].length === 0 && pathSplits[pathSplits.length - 1].length === 0 ? 1 : 0);
        expect(depth).toBeLessThanOrEqual(2);
      });
    }, 180000);

    it.concurrent("should return a successful response with relative max depth option for a valid crawl job", async () => {
      const crawlResponse = await request(TEST_URL)
        .post("/v0/crawl")
        .set("Authorization", `Bearer ${process.env.TEST_API_KEY}`)
        .set("Content-Type", "application/json")
        .send({
          url: "https://www.scrapethissite.com/pages/",
          crawlerOptions: { maxDepth: 1 },
        });
      expect(crawlResponse.statusCode).toBe(200);

      const response = await request(TEST_URL)
        .get(`/v0/crawl/status/${crawlResponse.body.jobId}`)
        .set("Authorization", `Bearer ${process.env.TEST_API_KEY}`);
      expect(response.statusCode).toBe(200);
      expect(response.body).toHaveProperty("status");
      expect(["active", "waiting"]).toContain(response.body.status);
      // wait for 60 seconds
      let isCompleted = false;
      while (!isCompleted) {
        const statusCheckResponse = await request(TEST_URL)
          .get(`/v0/crawl/status/${crawlResponse.body.jobId}`)
          .set("Authorization", `Bearer ${process.env.TEST_API_KEY}`);
        expect(statusCheckResponse.statusCode).toBe(200);
        isCompleted = statusCheckResponse.body.status === "completed";
        if (!isCompleted) {
          await new Promise((resolve) => setTimeout(resolve, 1000)); // Wait for 1 second before checking again
        }
      }
      const completedResponse = await request(TEST_URL)
        .get(`/v0/crawl/status/${crawlResponse.body.jobId}`)
        .set("Authorization", `Bearer ${process.env.TEST_API_KEY}`);

      expect(completedResponse.statusCode).toBe(200);
      expect(completedResponse.body).toHaveProperty("status");
      expect(completedResponse.body.status).toBe("completed");
      expect(completedResponse.body).toHaveProperty("data");
      expect(completedResponse.body.data[0]).toHaveProperty("content");
      expect(completedResponse.body.data[0]).toHaveProperty("markdown");
      expect(completedResponse.body.data[0]).toHaveProperty("metadata");
      const urls = completedResponse.body.data.map(
        (item: any) => item.metadata?.sourceURL
      );
      expect(urls.length).toBeGreaterThan(1);

      // Check if all URLs have an absolute maximum depth of 3 after the base URL depth was 2 and the maxDepth was 1
      urls.forEach((url: string) => {
        const pathSplits = new URL(url).pathname.split('/');
        const depth = pathSplits.length - (pathSplits[0].length === 0 && pathSplits[pathSplits.length - 1].length === 0 ? 1 : 0);
        expect(depth).toBeLessThanOrEqual(3);
      });
    }, 180000);

    it.concurrent("should return a successful response with relative max depth option for a valid crawl job with maxDepths equals to zero", async () => {
      
      const crawlResponse = await request(TEST_URL)
        .post("/v0/crawl")
        .set("Authorization", `Bearer ${process.env.TEST_API_KEY}`)
        .set("Content-Type", "application/json")
        .send({
          url: "https://www.mendable.ai",
          crawlerOptions: { maxDepth: 0 },
        });
      expect(crawlResponse.statusCode).toBe(200);

      const response = await request(TEST_URL)
        .get(`/v0/crawl/status/${crawlResponse.body.jobId}`)
        .set("Authorization", `Bearer ${process.env.TEST_API_KEY}`);
      expect(response.statusCode).toBe(200);
      expect(response.body).toHaveProperty("status");
      expect(["active", "waiting"]).toContain(response.body.status);
      // wait for 60 seconds
      let isCompleted = false;
      while (!isCompleted) {
        const statusCheckResponse = await request(TEST_URL)
          .get(`/v0/crawl/status/${crawlResponse.body.jobId}`)
          .set("Authorization", `Bearer ${process.env.TEST_API_KEY}`);
        expect(statusCheckResponse.statusCode).toBe(200);
        isCompleted = statusCheckResponse.body.status === "completed";
        if (!isCompleted) {
          await new Promise((resolve) => setTimeout(resolve, 1000)); // Wait for 1 second before checking again
        }
      }
      const completedResponse = await request(TEST_URL)
        .get(`/v0/crawl/status/${crawlResponse.body.jobId}`)
        .set("Authorization", `Bearer ${process.env.TEST_API_KEY}`);

        const testurls = completedResponse.body.data.map(
          (item: any) => item.metadata?.sourceURL
        );
        console.log(testurls)

      expect(completedResponse.statusCode).toBe(200);
      expect(completedResponse.body).toHaveProperty("status");
      expect(completedResponse.body.status).toBe("completed");
      expect(completedResponse.body).toHaveProperty("data");
      expect(completedResponse.body.data[0]).toHaveProperty("content");
      expect(completedResponse.body.data[0]).toHaveProperty("markdown");
      expect(completedResponse.body.data[0]).toHaveProperty("metadata");
      const urls = completedResponse.body.data.map(
        (item: any) => item.metadata?.sourceURL
      );
      expect(urls.length).toBeGreaterThanOrEqual(1);

      // Check if all URLs have an absolute maximum depth of 3 after the base URL depth was 2 and the maxDepth was 1
      urls.forEach((url: string) => {
        const pathSplits = new URL(url).pathname.split('/');
        const depth = pathSplits.length - (pathSplits[0].length === 0 && pathSplits[pathSplits.length - 1].length === 0 ? 1 : 0);
        expect(depth).toBeLessThanOrEqual(1);
      });
    }, 180000);

<<<<<<< HEAD
    
=======
    it.concurrent("should return a successful response with relative max depth option for a valid crawl job with maxDepth equals to 2", async () => {
      const crawlResponse = await request(TEST_URL)
        .post("/v0/crawl")
        .set("Authorization", `Bearer ${process.env.TEST_API_KEY}`)
        .set("Content-Type", "application/json")
        .send({
          url: "proxyway.com",
          crawlerOptions: { maxDepth: 2, limit: 5 },
        });
      expect(crawlResponse.statusCode).toBe(200);

      const response = await request(TEST_URL)
        .get(`/v0/crawl/status/${crawlResponse.body.jobId}`)
        .set("Authorization", `Bearer ${process.env.TEST_API_KEY}`);
      expect(response.statusCode).toBe(200);
      expect(response.body).toHaveProperty("status");
      expect(["active", "waiting"]).toContain(response.body.status);
      // wait for 60 seconds
      let isCompleted = false;
      while (!isCompleted) {
        const statusCheckResponse = await request(TEST_URL)
          .get(`/v0/crawl/status/${crawlResponse.body.jobId}`)
          .set("Authorization", `Bearer ${process.env.TEST_API_KEY}`);
        expect(statusCheckResponse.statusCode).toBe(200);
        isCompleted = statusCheckResponse.body.status === "completed";
        if (!isCompleted) {
          await new Promise((resolve) => setTimeout(resolve, 1000)); // Wait for 1 second before checking again
        }
      }
      const completedResponse = await request(TEST_URL)
        .get(`/v0/crawl/status/${crawlResponse.body.jobId}`)
        .set("Authorization", `Bearer ${process.env.TEST_API_KEY}`);

      expect(completedResponse.statusCode).toBe(200);
      expect(completedResponse.body).toHaveProperty("status");
      expect(completedResponse.body.status).toBe("completed");
      expect(completedResponse.body).toHaveProperty("data");
      expect(completedResponse.body.data[0]).toHaveProperty("content");
      expect(completedResponse.body.data[0]).toHaveProperty("markdown");
      expect(completedResponse.body.data[0]).toHaveProperty("metadata");
      const urls = completedResponse.body.data.map(
        (item: any) => item.metadata?.sourceURL
      );
      expect(urls.length).toBeGreaterThanOrEqual(1);
>>>>>>> 4ec86371

    

    // it.concurrent("should return a successful response with a valid API key and valid limit option", async () => {
    //   const crawlResponse = await request(TEST_URL)
    //     .post("/v0/crawl")
    //     .set("Authorization", `Bearer ${process.env.TEST_API_KEY}`)
    //     .set("Content-Type", "application/json")
    //     .send({
    //       url: "https://mendable.ai",
    //       crawlerOptions: { limit: 10 },
    //     });
      
    //   const response = await request(TEST_URL)
    //     .get(`/v0/crawl/status/${crawlResponse.body.jobId}`)
    //     .set("Authorization", `Bearer ${process.env.TEST_API_KEY}`);
    //   expect(response.statusCode).toBe(200);
    //   expect(response.body).toHaveProperty("status");
    //   expect(response.body.status).toBe("active");

    //   let isCompleted = false;
    //   while (!isCompleted) {
    //     const statusCheckResponse = await request(TEST_URL)
    //       .get(`/v0/crawl/status/${crawlResponse.body.jobId}`)
    //       .set("Authorization", `Bearer ${process.env.TEST_API_KEY}`);
    //     expect(statusCheckResponse.statusCode).toBe(200);
    //     isCompleted = statusCheckResponse.body.status === "completed";
    //     if (!isCompleted) {
    //       await new Promise((resolve) => setTimeout(resolve, 1000)); // Wait for 1 second before checking again
    //     }
    //   }

    //   const completedResponse = await request(TEST_URL)
    //     .get(`/v0/crawl/status/${crawlResponse.body.jobId}`)
    //     .set("Authorization", `Bearer ${process.env.TEST_API_KEY}`);

    //   expect(completedResponse.statusCode).toBe(200);
    //   expect(completedResponse.body).toHaveProperty("status");
    //   expect(completedResponse.body.status).toBe("completed");
    //   expect(completedResponse.body).toHaveProperty("data");
    //   expect(completedResponse.body.data.length).toBe(10);
    //   expect(completedResponse.body.data[0]).toHaveProperty("content");
    //   expect(completedResponse.body.data[0]).toHaveProperty("markdown");
    //   expect(completedResponse.body.data[0]).toHaveProperty("metadata");
    //   expect(completedResponse.body.data[0].content).toContain("Mendable");
    //   expect(completedResponse.body.data[0].content).not.toContain("main menu");
    // }, 60000); // 60 seconds

    it.concurrent("should return a successful response for a valid crawl job with includeHtml set to true option", async () => {
      const crawlResponse = await request(TEST_URL)
        .post("/v0/crawl")
        .set("Authorization", `Bearer ${process.env.TEST_API_KEY}`)
        .set("Content-Type", "application/json")
        .send({
          url: "https://roastmywebsite.ai",
          pageOptions: { includeHtml: true },
        });
      expect(crawlResponse.statusCode).toBe(200);

      const response = await request(TEST_URL)
        .get(`/v0/crawl/status/${crawlResponse.body.jobId}`)
        .set("Authorization", `Bearer ${process.env.TEST_API_KEY}`);
      expect(response.statusCode).toBe(200);
      expect(response.body).toHaveProperty("status");
      expect(["active", "waiting"]).toContain(response.body.status);

      let isCompleted = false;
      while (!isCompleted) {
        const statusCheckResponse = await request(TEST_URL)
          .get(`/v0/crawl/status/${crawlResponse.body.jobId}`)
          .set("Authorization", `Bearer ${process.env.TEST_API_KEY}`);
        expect(statusCheckResponse.statusCode).toBe(200);
        isCompleted = statusCheckResponse.body.status === "completed";
        if (!isCompleted) {
          await new Promise((resolve) => setTimeout(resolve, 1000)); // Wait for 1 second before checking again
        }
      }

      const completedResponse = await request(TEST_URL)
        .get(`/v0/crawl/status/${crawlResponse.body.jobId}`)
        .set("Authorization", `Bearer ${process.env.TEST_API_KEY}`);

      expect(completedResponse.statusCode).toBe(200);
      expect(completedResponse.body).toHaveProperty("status");
      expect(completedResponse.body.status).toBe("completed");
      expect(completedResponse.body).toHaveProperty("data");
      expect(completedResponse.body.data[0]).toHaveProperty("content");
      expect(completedResponse.body.data[0]).toHaveProperty("markdown");
      expect(completedResponse.body.data[0]).toHaveProperty("metadata");
      expect(completedResponse.body.data[0].metadata.pageStatusCode).toBe(200);
      expect(completedResponse.body.data[0].metadata.pageError).toBeUndefined();

      // 120 seconds  
      expect(completedResponse.body.data[0]).toHaveProperty("html");
      expect(completedResponse.body.data[0]).toHaveProperty("metadata");
      expect(completedResponse.body.data[0].content).toContain("_Roast_");
      expect(completedResponse.body.data[0].markdown).toContain("_Roast_");
      expect(completedResponse.body.data[0].html).toContain("<h1");

      expect(completedResponse.body.data[0].metadata.pageStatusCode).toBe(200);
      expect(completedResponse.body.data[0].metadata.pageError).toBeUndefined();
    }, 180000);

  });

  describe("POST /v0/crawlWebsitePreview", () => {
    it.concurrent("should require authorization", async () => {
      const response = await request(TEST_URL).post("/v0/crawlWebsitePreview");
      expect(response.statusCode).toBe(401);
    });

    it.concurrent("should return an error response with an invalid API key", async () => {
      const response = await request(TEST_URL)
        .post("/v0/crawlWebsitePreview")
        .set("Authorization", `Bearer invalid-api-key`)
        .set("Content-Type", "application/json")
        .send({ url: "https://firecrawl.dev" });
      expect(response.statusCode).toBe(401);
    });

    // it.concurrent("should return an error for a blocklisted URL", async () => {
    //   const blocklistedUrl = "https://instagram.com/fake-test";
    //   const response = await request(TEST_URL)
    //     .post("/v0/crawlWebsitePreview")
    //     .set("Authorization", `Bearer ${process.env.TEST_API_KEY}`)
    //     .set("Content-Type", "application/json")
    //     .send({ url: blocklistedUrl });
    // // is returning 429 instead of 403
    //   expect(response.statusCode).toBe(403);
    //   expect(response.body.error).toContain("Firecrawl currently does not support social media scraping due to policy restrictions. We're actively working on building support for it.");
    // });

    it.concurrent("should return a timeout error when scraping takes longer than the specified timeout", async () => {
      const response = await request(TEST_URL)
        .post("/v0/scrape")
        .set("Authorization", `Bearer ${process.env.TEST_API_KEY}`)
        .set("Content-Type", "application/json")
        .send({ url: "https://firecrawl.dev", timeout: 1000 });

      expect(response.statusCode).toBe(408);
    }, 3000); 

    // it.concurrent("should return a successful response with a valid API key for crawlWebsitePreview", async () => {
    //   const response = await request(TEST_URL)
    //     .post("/v0/crawlWebsitePreview")
    //     .set("Authorization", `Bearer this_is_just_a_preview_token`)
    //     .set("Content-Type", "application/json")
    //     .send({ url: "https://firecrawl.dev" });
    //   expect(response.statusCode).toBe(200);
    //   expect(response.body).toHaveProperty("jobId");
    //   expect(response.body.jobId).toMatch(
    //     /^[0-9a-fA-F]{8}-[0-9a-fA-F]{4}-[1-5][0-9a-fA-F]{3}-[89abAB][0-9a-fA-F]{3}-[0-9a-fA-F]{12}$/
    //   );
    // });
  });

  describe("POST /v0/search", () => {
    it.concurrent("should require authorization", async () => {
      const response = await request(TEST_URL).post("/v0/search");
      expect(response.statusCode).toBe(401);
    });

    it.concurrent("should return an error response with an invalid API key", async () => {
      const response = await request(TEST_URL)
        .post("/v0/search")
        .set("Authorization", `Bearer invalid-api-key`)
        .set("Content-Type", "application/json")
        .send({ query: "test" });
      expect(response.statusCode).toBe(401);
    });

    it.concurrent("should return a successful response with a valid API key for search", async () => {
      const response = await request(TEST_URL)
        .post("/v0/search")
        .set("Authorization", `Bearer ${process.env.TEST_API_KEY}`)
        .set("Content-Type", "application/json")
        .send({ query: "test" });
      expect(response.statusCode).toBe(200);
      expect(response.body).toHaveProperty("success");
      expect(response.body.success).toBe(true);
      expect(response.body).toHaveProperty("data");
    }, 30000); // 30 seconds timeout
  });

  describe("GET /v0/crawl/status/:jobId", () => {
    it.concurrent("should require authorization", async () => {
      const response = await request(TEST_URL).get("/v0/crawl/status/123");
      expect(response.statusCode).toBe(401);
    });

    it.concurrent("should return an error response with an invalid API key", async () => {
      const response = await request(TEST_URL)
        .get("/v0/crawl/status/123")
        .set("Authorization", `Bearer invalid-api-key`);
      expect(response.statusCode).toBe(401);
    });

    it.concurrent("should return Job not found for invalid job ID", async () => {
      const response = await request(TEST_URL)
        .get("/v0/crawl/status/invalidJobId")
        .set("Authorization", `Bearer ${process.env.TEST_API_KEY}`);
      expect(response.statusCode).toBe(404);
    });

    it.concurrent("should return a successful crawl status response for a valid crawl job", async () => {
      const crawlResponse = await request(TEST_URL)
        .post("/v0/crawl")
        .set("Authorization", `Bearer ${process.env.TEST_API_KEY}`)
        .set("Content-Type", "application/json")
        .send({ url: "https://mendable.ai/blog" });
      expect(crawlResponse.statusCode).toBe(200);

      let isCompleted = false;
      let completedResponse;

      while (!isCompleted) {
        const response = await request(TEST_URL)
          .get(`/v0/crawl/status/${crawlResponse.body.jobId}`)
          .set("Authorization", `Bearer ${process.env.TEST_API_KEY}`);
        expect(response.statusCode).toBe(200);
        expect(response.body).toHaveProperty("status");

        if (response.body.status === "completed") {
          isCompleted = true;
          completedResponse = response;
        } else {
          await new Promise((r) => setTimeout(r, 1000)); // Wait for 1 second before checking again
        }
      }
      expect(completedResponse.body).toHaveProperty("status");
      expect(completedResponse.body.status).toBe("completed");
      expect(completedResponse.body).toHaveProperty("data");
      expect(completedResponse.body.data[0]).toHaveProperty("content");
      expect(completedResponse.body.data[0]).toHaveProperty("markdown");
      expect(completedResponse.body.data[0]).toHaveProperty("metadata");
      expect(completedResponse.body.data[0].content).toContain("Mendable");
      expect(completedResponse.body.data[0].metadata.pageStatusCode).toBe(200);
      expect(completedResponse.body.data[0].metadata.pageError).toBeUndefined();

      const childrenLinks = completedResponse.body.data.filter(doc => 
        doc.metadata && doc.metadata.sourceURL && doc.metadata.sourceURL.includes("mendable.ai/blog")
      );

      expect(childrenLinks.length).toBe(completedResponse.body.data.length);
    }, 180000); // 120 seconds
    
    it.concurrent('should return a successful response for a valid crawl job with PDF files without explicit .pdf extension ', async () => {
      const crawlResponse = await request(TEST_URL)
        .post('/v0/crawl')
        .set('Authorization', `Bearer ${process.env.TEST_API_KEY}`)
        .set('Content-Type', 'application/json')
        .send({ url: 'https://arxiv.org/pdf/astro-ph/9301001', crawlerOptions: { limit: 10, excludes: [ 'list/*', 'login', 'abs/*', 'static/*', 'about/*', 'archive/*' ] }});
      expect(crawlResponse.statusCode).toBe(200);

      let isCompleted = false;
      let completedResponse;

      while (!isCompleted) {
        const response = await request(TEST_URL)
          .get(`/v0/crawl/status/${crawlResponse.body.jobId}`)
          .set('Authorization', `Bearer ${process.env.TEST_API_KEY}`);
        expect(response.statusCode).toBe(200);
        expect(response.body).toHaveProperty('status');

        if (response.body.status === 'completed') {
          isCompleted = true;
          completedResponse = response;
        } else {
          await new Promise((r) => setTimeout(r, 1000)); // Wait for 1 second before checking again
        }
      }
        expect(completedResponse.body.status).toBe('completed');
        expect(completedResponse.body).toHaveProperty('data');
        expect(completedResponse.body.data.length).toEqual(1);
        expect(completedResponse.body.data).toEqual(
          expect.arrayContaining([
            expect.objectContaining({
              content: expect.stringContaining('asymmetries might represent, for instance, preferred source orientations to our line of sight.')
            })
          ])
        );

        expect(completedResponse.body.data[0]).toHaveProperty("metadata");
        expect(completedResponse.body.data[0].metadata.pageStatusCode).toBe(200);
        expect(completedResponse.body.data[0].metadata.pageError).toBeUndefined();
    }, 180000); // 120 seconds


    it.concurrent("should return a successful response with max depth option for a valid crawl job", async () => {
      const crawlResponse = await request(TEST_URL)
        .post("/v0/crawl")
        .set("Authorization", `Bearer ${process.env.TEST_API_KEY}`)
        .set("Content-Type", "application/json")
        .send({
          url: "https://www.scrapethissite.com",
          crawlerOptions: { maxDepth: 1 },
        });
      expect(crawlResponse.statusCode).toBe(200);

      let isCompleted = false;
      let completedResponse;

      while (!isCompleted) {
        const response = await request(TEST_URL)
          .get(`/v0/crawl/status/${crawlResponse.body.jobId}`)
          .set("Authorization", `Bearer ${process.env.TEST_API_KEY}`);
        expect(response.statusCode).toBe(200);
        expect(response.body).toHaveProperty("status");

        if (response.body.status === "completed") {
          isCompleted = true;
          completedResponse = response;
        }
      }
      expect(completedResponse.statusCode).toBe(200);
      expect(completedResponse.body).toHaveProperty("status");
      expect(completedResponse.body.status).toBe("completed");
      expect(completedResponse.body).toHaveProperty("data");
      expect(completedResponse.body.data[0]).toHaveProperty("content");
      expect(completedResponse.body.data[0]).toHaveProperty("markdown");
      expect(completedResponse.body.data[0]).toHaveProperty("metadata");
      expect(completedResponse.body.data[0].metadata.pageStatusCode).toBe(200);
      expect(completedResponse.body.data[0].metadata.pageError).toBeUndefined();

      const urls = completedResponse.body.data.map(
        (item: any) => item.metadata?.sourceURL
      );
      expect(urls.length).toBeGreaterThan(1);

      // Check if all URLs have a maximum depth of 1
      urls.forEach((url) => {
        const pathSplits = new URL(url).pathname.split('/');
        const depth = pathSplits.length - (pathSplits[0].length === 0 && pathSplits[pathSplits.length - 1].length === 0 ? 1 : 0);
        expect(depth).toBeLessThanOrEqual(2);
      });
    }, 180000);

    it.concurrent("should return a successful response for a valid crawl job with includeHtml set to true option (2)", async () => {
      const crawlResponse = await request(TEST_URL)
        .post("/v0/crawl")
        .set("Authorization", `Bearer ${process.env.TEST_API_KEY}`)
        .set("Content-Type", "application/json")
        .send({
          url: "https://roastmywebsite.ai",
          pageOptions: { includeHtml: true },
        });
      expect(crawlResponse.statusCode).toBe(200);

      const response = await request(TEST_URL)
        .get(`/v0/crawl/status/${crawlResponse.body.jobId}`)
        .set("Authorization", `Bearer ${process.env.TEST_API_KEY}`);
      expect(response.statusCode).toBe(200);
      expect(response.body).toHaveProperty("status");
      expect(["active", "waiting"]).toContain(response.body.status);

      let isFinished = false;
      let completedResponse;

      while (!isFinished) {
        const response = await request(TEST_URL)
          .get(`/v0/crawl/status/${crawlResponse.body.jobId}`)
          .set("Authorization", `Bearer ${process.env.TEST_API_KEY}`);
        expect(response.statusCode).toBe(200);
        expect(response.body).toHaveProperty("status");

        if (response.body.status === "completed") {
          isFinished = true;
          completedResponse = response;
        } else {
          await new Promise((r) => setTimeout(r, 1000)); // Wait for 1 second before checking again
        }
      }

      expect(completedResponse.statusCode).toBe(200);
      expect(completedResponse.body).toHaveProperty("status");
      expect(completedResponse.body.status).toBe("completed");
      expect(completedResponse.body).toHaveProperty("data");
      expect(completedResponse.body.data[0]).toHaveProperty("content");
      expect(completedResponse.body.data[0]).toHaveProperty("markdown");
      expect(completedResponse.body.data[0]).toHaveProperty("metadata");
      expect(completedResponse.body.data[0]).toHaveProperty("html");
      expect(completedResponse.body.data[0].content).toContain("_Roast_");
      expect(completedResponse.body.data[0].markdown).toContain("_Roast_");
      expect(completedResponse.body.data[0].html).toContain("<h1");
      expect(completedResponse.body.data[0].metadata.pageStatusCode).toBe(200);
      expect(completedResponse.body.data[0].metadata.pageError).toBeUndefined();
    }, 60000);
  }); // 60 seconds

  it.concurrent("should return a successful response for a valid crawl job with allowBackwardCrawling set to true option", async () => {
    const crawlResponse = await request(TEST_URL)
      .post("/v0/crawl")
      .set("Authorization", `Bearer ${process.env.TEST_API_KEY}`)
      .set("Content-Type", "application/json")
      .send({
        url: "https://mendable.ai/blog",
        pageOptions: { includeHtml: true },
        crawlerOptions: { allowBackwardCrawling: true },
      });
    expect(crawlResponse.statusCode).toBe(200);
    
    let isFinished = false;
    let completedResponse;

    while (!isFinished) {
      const response = await request(TEST_URL)
        .get(`/v0/crawl/status/${crawlResponse.body.jobId}`)
        .set("Authorization", `Bearer ${process.env.TEST_API_KEY}`);
      expect(response.statusCode).toBe(200);
      expect(response.body).toHaveProperty("status");

      if (response.body.status === "completed") {
        isFinished = true;
        completedResponse = response;
      } else {
        await new Promise((r) => setTimeout(r, 1000)); // Wait for 1 second before checking again
      }
    }

    expect(completedResponse.statusCode).toBe(200);
    expect(completedResponse.body).toHaveProperty("status");
    expect(completedResponse.body.status).toBe("completed");
    expect(completedResponse.body).toHaveProperty("data");
    expect(completedResponse.body.data[0]).toHaveProperty("content");
    expect(completedResponse.body.data[0]).toHaveProperty("markdown");
    expect(completedResponse.body.data[0]).toHaveProperty("metadata");
    expect(completedResponse.body.data[0]).toHaveProperty("html");
    expect(completedResponse.body.data[0].content).toContain("Mendable");
    expect(completedResponse.body.data[0].markdown).toContain("Mendable");
    expect(completedResponse.body.data[0].metadata.pageStatusCode).toBe(200);
    expect(completedResponse.body.data[0].metadata.pageError).toBeUndefined();

    const onlyChildrenLinks = completedResponse.body.data.filter(doc => {
      return doc.metadata && doc.metadata.sourceURL && doc.metadata.sourceURL.includes("mendable.ai/blog")
    });

    expect(completedResponse.body.data.length).toBeGreaterThan(onlyChildrenLinks.length);
  }, 60000);

  it.concurrent("If someone cancels a crawl job, it should turn into failed status", async () => {
    const crawlResponse = await request(TEST_URL)
      .post("/v0/crawl")
      .set("Authorization", `Bearer ${process.env.TEST_API_KEY}`)
      .set("Content-Type", "application/json")
      .send({ url: "https://jestjs.io" });

    expect(crawlResponse.statusCode).toBe(200);

    await new Promise((r) => setTimeout(r, 20000));

    const responseCancel = await request(TEST_URL)
      .delete(`/v0/crawl/cancel/${crawlResponse.body.jobId}`)
      .set("Authorization", `Bearer ${process.env.TEST_API_KEY}`);
    expect(responseCancel.statusCode).toBe(200);
    expect(responseCancel.body).toHaveProperty("status");
    expect(responseCancel.body.status).toBe("cancelled");

    await new Promise((r) => setTimeout(r, 10000));
    const completedResponse = await request(TEST_URL)
      .get(`/v0/crawl/status/${crawlResponse.body.jobId}`)
      .set("Authorization", `Bearer ${process.env.TEST_API_KEY}`);

    expect(completedResponse.statusCode).toBe(200);
    expect(completedResponse.body).toHaveProperty("status");
    expect(completedResponse.body.status).toBe("failed");
    expect(completedResponse.body).toHaveProperty("data");
    expect(completedResponse.body.data).toBeNull();
    expect(completedResponse.body).toHaveProperty("partial_data");
    expect(completedResponse.body.partial_data[0]).toHaveProperty("content");
    expect(completedResponse.body.partial_data[0]).toHaveProperty("markdown");
    expect(completedResponse.body.partial_data[0]).toHaveProperty("metadata");
    expect(completedResponse.body.partial_data[0].metadata.pageStatusCode).toBe(200);
    expect(completedResponse.body.partial_data[0].metadata.pageError).toBeUndefined();
  }, 60000); // 60 seconds

  describe("POST /v0/scrape with LLM Extraction", () => {
    it.concurrent("should extract data using LLM extraction mode", async () => {
      const response = await request(TEST_URL)
        .post("/v0/scrape")
        .set("Authorization", `Bearer ${process.env.TEST_API_KEY}`)
        .set("Content-Type", "application/json")
        .send({
          url: "https://mendable.ai",
          pageOptions: {
            onlyMainContent: true,
          },
          extractorOptions: {
            mode: "llm-extraction",
            extractionPrompt:
              "Based on the information on the page, find what the company's mission is and whether it supports SSO, and whether it is open source",
            extractionSchema: {
              type: "object",
              properties: {
                company_mission: {
                  type: "string",
                },
                supports_sso: {
                  type: "boolean",
                },
                is_open_source: {
                  type: "boolean",
                },
              },
              required: ["company_mission", "supports_sso", "is_open_source"],
            },
          },
        });

      // Ensure that the job was successfully created before proceeding with LLM extraction
      expect(response.statusCode).toBe(200);

      // Assuming the LLM extraction object is available in the response body under `data.llm_extraction`
      let llmExtraction = response.body.data.llm_extraction;

      // Check if the llm_extraction object has the required properties with correct types and values
      expect(llmExtraction).toHaveProperty("company_mission");
      expect(typeof llmExtraction.company_mission).toBe("string");
      expect(llmExtraction).toHaveProperty("supports_sso");
      expect(llmExtraction.supports_sso).toBe(true);
      expect(typeof llmExtraction.supports_sso).toBe("boolean");
      expect(llmExtraction).toHaveProperty("is_open_source");
      expect(llmExtraction.is_open_source).toBe(false);
      expect(typeof llmExtraction.is_open_source).toBe("boolean");
    }, 60000); // 60 secs
  });

  // describe("POST /v0/scrape for Top 100 Companies", () => {
  //   it.concurrent("should extract data for the top 100 companies", async () => {
  //     const response = await request(TEST_URL)
  //       .post("/v0/scrape")
  //       .set("Authorization", `Bearer ${process.env.TEST_API_KEY}`)
  //       .set("Content-Type", "application/json")
  //       .send({
  //         url: "https://companiesmarketcap.com/",
  //         pageOptions: {
  //           onlyMainContent: true
  //         },
  //         extractorOptions: {
  //           mode: "llm-extraction",
  //           extractionPrompt: "Extract the name, market cap, price, and today's change for the top 20 companies listed on the page.",
  //           extractionSchema: {
  //             type: "object",
  //             properties: {
  //               companies: {
  //                 type: "array",
  //                 items: {
  //                   type: "object",
  //                   properties: {
  //                     rank: { type: "number" },
  //                     name: { type: "string" },
  //                     marketCap: { type: "string" },
  //                     price: { type: "string" },
  //                     todayChange: { type: "string" }
  //                   },
  //                   required: ["rank", "name", "marketCap", "price", "todayChange"]
  //                 }
  //               }
  //             },
  //             required: ["companies"]
  //           }
  //         }
  //       });

  //     // Print the response body to the console for debugging purposes
  //     console.log("Response companies:", response.body.data.llm_extraction.companies);

  //     // Check if the response has the correct structure and data types
  //     expect(response.status).toBe(200);
  //     expect(Array.isArray(response.body.data.llm_extraction.companies)).toBe(true);
  //     expect(response.body.data.llm_extraction.companies.length).toBe(40);

  //     // Sample check for the first company
  //     const firstCompany = response.body.data.llm_extraction.companies[0];
  //     expect(firstCompany).toHaveProperty("name");
  //     expect(typeof firstCompany.name).toBe("string");
  //     expect(firstCompany).toHaveProperty("marketCap");
  //     expect(typeof firstCompany.marketCap).toBe("string");
  //     expect(firstCompany).toHaveProperty("price");
  //     expect(typeof firstCompany.price).toBe("string");
  //     expect(firstCompany).toHaveProperty("todayChange");
  //     expect(typeof firstCompany.todayChange).toBe("string");
  //   }, 120000); // 120 secs
  // });

  describe("POST /v0/crawl with fast mode", () => {
    it.concurrent("should complete the crawl under 20 seconds", async () => {
      const startTime = Date.now();

      const crawlResponse = await request(TEST_URL)
        .post("/v0/crawl")
        .set("Authorization", `Bearer ${process.env.TEST_API_KEY}`)
        .set("Content-Type", "application/json")
        .send({
          url: "https://flutterbricks.com",
          crawlerOptions: {
            mode: "fast"
          }
        });

      expect(crawlResponse.statusCode).toBe(200);

      const jobId = crawlResponse.body.jobId;
      let statusResponse;
      let isFinished = false;

      while (!isFinished) {
        statusResponse = await request(TEST_URL)
          .get(`/v0/crawl/status/${jobId}`)
          .set("Authorization", `Bearer ${process.env.TEST_API_KEY}`);

        expect(statusResponse.statusCode).toBe(200);
        isFinished = statusResponse.body.status === "completed";

        if (!isFinished) {
          await new Promise((resolve) => setTimeout(resolve, 1000)); // Wait for 1 second before checking again
        }
      }

      // const endTime = Date.now();
      // const timeElapsed = (endTime - startTime) / 1000; // Convert to seconds

      // console.log(`Time elapsed: ${timeElapsed} seconds`);

      expect(statusResponse.body.status).toBe("completed");
      expect(statusResponse.body).toHaveProperty("data");
      expect(statusResponse.body.data[0]).toHaveProperty("content");
      expect(statusResponse.body.data[0]).toHaveProperty("markdown");
      expect(statusResponse.body.data[0]).toHaveProperty("metadata");
      expect(statusResponse.body.data[0].metadata.pageStatusCode).toBe(200);
      expect(statusResponse.body.data[0].metadata.pageError).toBeUndefined();

      const results = statusResponse.body.data;
      // results.forEach((result, i) => {
      //   console.log(result.metadata.sourceURL);
      // });
      expect(results.length).toBeGreaterThanOrEqual(10);
      expect(results.length).toBeLessThanOrEqual(15);
      
    }, 20000);

    // it.concurrent("should complete the crawl in more than 10 seconds", async () => {
    //   const startTime = Date.now();

    //   const crawlResponse = await request(TEST_URL)
    //     .post("/v0/crawl")
    //     .set("Authorization", `Bearer ${process.env.TEST_API_KEY}`)
    //     .set("Content-Type", "application/json")
    //     .send({
    //       url: "https://flutterbricks.com",
    //     });

    //   expect(crawlResponse.statusCode).toBe(200);

    //   const jobId = crawlResponse.body.jobId;
    //   let statusResponse;
    //   let isFinished = false;

    //   while (!isFinished) {
    //     statusResponse = await request(TEST_URL)
    //       .get(`/v0/crawl/status/${jobId}`)
    //       .set("Authorization", `Bearer ${process.env.TEST_API_KEY}`);

    //     expect(statusResponse.statusCode).toBe(200);
    //     isFinished = statusResponse.body.status === "completed";

    //     if (!isFinished) {
    //       await new Promise((resolve) => setTimeout(resolve, 1000)); // Wait for 1 second before checking again
    //     }
    //   }

    //   const endTime = Date.now();
    //   const timeElapsed = (endTime - startTime) / 1000; // Convert to seconds

    //   console.log(`Time elapsed: ${timeElapsed} seconds`);

    //   expect(statusResponse.body.status).toBe("completed");
    //   expect(statusResponse.body).toHaveProperty("data");
    //   expect(statusResponse.body.data[0]).toHaveProperty("content");
    //   expect(statusResponse.body.data[0]).toHaveProperty("markdown");
    //   const results = statusResponse.body.data;
    //   // results.forEach((result, i) => {
    //   //   console.log(result.metadata.sourceURL);
    //   // });
    //   expect(results.length).toBeGreaterThanOrEqual(10);
    //   expect(results.length).toBeLessThanOrEqual(15);
      
    // }, 50000);// 15 seconds timeout to account for network delays
  });

  describe("GET /is-production", () => {
    it.concurrent("should return the production status", async () => {
      const response = await request(TEST_URL).get("/is-production");
      expect(response.statusCode).toBe(200);
      expect(response.body).toHaveProperty("isProduction");
    });
  });

  describe("Rate Limiter", () => {
    it.concurrent("should return 429 when rate limit is exceeded for preview token", async () => {
      for (let i = 0; i < 5; i++) {
        const response = await request(TEST_URL)
          .post("/v0/scrape")
          .set("Authorization", `Bearer this_is_just_a_preview_token`)
          .set("Content-Type", "application/json")
          .send({ url: "https://www.scrapethissite.com" });

        expect(response.statusCode).toBe(200);
      }
      const response = await request(TEST_URL)
        .post("/v0/scrape")
        .set("Authorization", `Bearer this_is_just_a_preview_token`)
        .set("Content-Type", "application/json")
        .send({ url: "https://www.scrapethissite.com" });

      expect(response.statusCode).toBe(429);
    }, 90000);
  });

  // it.concurrent("should return 429 when rate limit is exceeded for API key", async () => {
  //   for (let i = 0; i < parseInt(process.env.RATE_LIMIT_TEST_API_KEY_SCRAPE); i++) {
  //     const response = await request(TEST_URL)
  //       .post("/v0/scrape")
  //       .set("Authorization", `Bearer ${process.env.TEST_API_KEY}`)
  //       .set("Content-Type", "application/json")
  //       .send({ url: "https://www.scrapethissite.com" });

  //     expect(response.statusCode).toBe(200);
  //   }

  //   const response = await request(TEST_URL)
  //     .post("/v0/scrape")
  //     .set("Authorization", `Bearer ${process.env.TEST_API_KEY}`)
  //     .set("Content-Type", "application/json")
  //     .send({ url: "https://www.scrapethissite.com" });

  //   expect(response.statusCode).toBe(429);
  // }, 60000);

  // it.concurrent("should return 429 when rate limit is exceeded for API key", async () => {
  //   for (let i = 0; i < parseInt(process.env.RATE_LIMIT_TEST_API_KEY_CRAWL); i++) {
  //     const response = await request(TEST_URL)
  //       .post("/v0/crawl")
  //       .set("Authorization", `Bearer ${process.env.TEST_API_KEY}`)
  //       .set("Content-Type", "application/json")
  //       .send({ url: "https://www.scrapethissite.com" });

  //     expect(response.statusCode).toBe(200);
  //   }

  //   const response = await request(TEST_URL)
  //     .post("/v0/crawl")
  //     .set("Authorization", `Bearer ${process.env.TEST_API_KEY}`)
  //     .set("Content-Type", "application/json")
  //     .send({ url: "https://www.scrapethissite.com" });

  //   expect(response.statusCode).toBe(429);
  // }, 60000);
});<|MERGE_RESOLUTION|>--- conflicted
+++ resolved
@@ -677,54 +677,7 @@
       });
     }, 180000);
 
-<<<<<<< HEAD
-    
-=======
-    it.concurrent("should return a successful response with relative max depth option for a valid crawl job with maxDepth equals to 2", async () => {
-      const crawlResponse = await request(TEST_URL)
-        .post("/v0/crawl")
-        .set("Authorization", `Bearer ${process.env.TEST_API_KEY}`)
-        .set("Content-Type", "application/json")
-        .send({
-          url: "proxyway.com",
-          crawlerOptions: { maxDepth: 2, limit: 5 },
-        });
-      expect(crawlResponse.statusCode).toBe(200);
-
-      const response = await request(TEST_URL)
-        .get(`/v0/crawl/status/${crawlResponse.body.jobId}`)
-        .set("Authorization", `Bearer ${process.env.TEST_API_KEY}`);
-      expect(response.statusCode).toBe(200);
-      expect(response.body).toHaveProperty("status");
-      expect(["active", "waiting"]).toContain(response.body.status);
-      // wait for 60 seconds
-      let isCompleted = false;
-      while (!isCompleted) {
-        const statusCheckResponse = await request(TEST_URL)
-          .get(`/v0/crawl/status/${crawlResponse.body.jobId}`)
-          .set("Authorization", `Bearer ${process.env.TEST_API_KEY}`);
-        expect(statusCheckResponse.statusCode).toBe(200);
-        isCompleted = statusCheckResponse.body.status === "completed";
-        if (!isCompleted) {
-          await new Promise((resolve) => setTimeout(resolve, 1000)); // Wait for 1 second before checking again
-        }
-      }
-      const completedResponse = await request(TEST_URL)
-        .get(`/v0/crawl/status/${crawlResponse.body.jobId}`)
-        .set("Authorization", `Bearer ${process.env.TEST_API_KEY}`);
-
-      expect(completedResponse.statusCode).toBe(200);
-      expect(completedResponse.body).toHaveProperty("status");
-      expect(completedResponse.body.status).toBe("completed");
-      expect(completedResponse.body).toHaveProperty("data");
-      expect(completedResponse.body.data[0]).toHaveProperty("content");
-      expect(completedResponse.body.data[0]).toHaveProperty("markdown");
-      expect(completedResponse.body.data[0]).toHaveProperty("metadata");
-      const urls = completedResponse.body.data.map(
-        (item: any) => item.metadata?.sourceURL
-      );
-      expect(urls.length).toBeGreaterThanOrEqual(1);
->>>>>>> 4ec86371
+
 
     
 
