--- conflicted
+++ resolved
@@ -165,9 +165,8 @@
       ? null
       : await crawler.tryGetSitemap();
 
-<<<<<<< HEAD
-    if (sitemap !== null) {
-      
+
+    if (sitemap !== null && sitemap.length > 0) {
       let jobPriority = 20;
       // If it is over 1000, we need to get the job priority,
       // otherwise we can use the default priority of 20
@@ -175,10 +174,6 @@
         // set base to 21
         jobPriority = await getJobPriority({plan, team_id, basePriority: 21})
       }
-
-=======
-    if (sitemap !== null && sitemap.length > 0) {
->>>>>>> 861e2ebd
       const jobs = sitemap.map((x) => {
         const url = x.url;
         const uuid = uuidv4();
