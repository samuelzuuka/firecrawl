import "dotenv/config";
import "./sentry";
import * as Sentry from "@sentry/node";
import {
  getScrapeQueue,
  getExtractQueue,
  getDeepResearchQueue,
  redisConnection,
  getGenerateLlmsTxtQueue,
  scrapeQueueName,
  createRedisConnection,
} from "./queue-service";
import { Job, Queue, QueueEvents } from "bullmq";
import { logger as _logger } from "../lib/logger";
import { Worker } from "bullmq";
import systemMonitor from "./system-monitor";
import { v4 as uuidv4 } from "uuid";
import {
  addCrawlJobDone,
  finishCrawlKickoff,
  getCrawl,
  normalizeURL,
} from "../lib/crawl-redis";
import { StoredCrawl } from "../lib/crawl-redis";
import { configDotenv } from "dotenv";
import { concurrentJobDone } from "../lib/concurrency-limit";
import {
  ExtractResult,
  performExtraction,
} from "../lib/extract/extraction-service";
import { updateExtract } from "../lib/extract/extract-redis";
import { updateDeepResearch } from "../lib/deep-research/deep-research-redis";
import { performDeepResearch } from "../lib/deep-research/deep-research-service";
import { performGenerateLlmsTxt } from "../lib/generate-llmstxt/generate-llmstxt-service";
import { updateGeneratedLlmsTxt } from "../lib/generate-llmstxt/generate-llmstxt-redis";
import { performExtraction_F0 } from "../lib/extract/fire-0/extraction-service-f0";
import Express from "express";
import http from "http";
import https from "https";
import { cacheableLookup } from "../scraper/scrapeURL/lib/cacheableLookup";
import { robustFetch } from "../scraper/scrapeURL/lib/fetch";
import { redisEvictConnection } from "./redis";
import path from "path";
import { finishCrawlIfNeeded } from "./worker/crawl-logic";
import { NodeSDK } from "@opentelemetry/sdk-node";
import { getNodeAutoInstrumentations } from "@opentelemetry/auto-instrumentations-node";
import { LangfuseExporter } from "langfuse-vercel";

configDotenv();

const sleep = (ms: number) => new Promise((resolve) => setTimeout(resolve, ms));

const jobLockExtendInterval =
  Number(process.env.JOB_LOCK_EXTEND_INTERVAL) || 10000;
const jobLockExtensionTime =
  Number(process.env.JOB_LOCK_EXTENSION_TIME) || 60000;

const cantAcceptConnectionInterval =
  Number(process.env.CANT_ACCEPT_CONNECTION_INTERVAL) || 2000;
const connectionMonitorInterval =
  Number(process.env.CONNECTION_MONITOR_INTERVAL) || 10;
const gotJobInterval = Number(process.env.CONNECTION_MONITOR_INTERVAL) || 20;

const runningJobs: Set<string> = new Set();

// Install cacheable lookup for all other requests
cacheableLookup.install(http.globalAgent);
cacheableLookup.install(https.globalAgent);

const langfuseOtel = process.env.LANGFUSE_PUBLIC_KEY ? new NodeSDK({
  traceExporter: new LangfuseExporter(),
  instrumentations: [getNodeAutoInstrumentations({
    '@opentelemetry/instrumentation-undici': { enabled: false },
    '@opentelemetry/instrumentation-http': { enabled: false },
  })],
}) : null;

if (langfuseOtel) {
  langfuseOtel.start();
}

const processExtractJobInternal = async (
  token: string,
  job: Job & { id: string },
) => {
  const logger = _logger.child({
    module: "extract-worker",
    method: "processJobInternal",
    jobId: job.id,
    extractId: job.data.extractId,
    teamId: job.data?.teamId ?? undefined,
  });

  const extendLockInterval = setInterval(async () => {
    logger.info(`🔄 Worker extending lock on job ${job.id}`);
    await job.extendLock(token, jobLockExtensionTime);
  }, jobLockExtendInterval);

  try {
    let result: ExtractResult | null = null;

    const model = job.data.request.agent?.model;
    if (
      job.data.request.agent &&
      model &&
      model.toLowerCase().includes("fire-1")
    ) {
      result = await performExtraction(job.data.extractId, {
        request: job.data.request,
        teamId: job.data.teamId,
        subId: job.data.subId,
      });
    } else {
      result = await performExtraction_F0(job.data.extractId, {
        request: job.data.request,
        teamId: job.data.teamId,
        subId: job.data.subId,
      });
    }
    // result = await performExtraction_F0(job.data.extractId, {
    //   request: job.data.request,
    //   teamId: job.data.teamId,
    //   subId: job.data.subId,
    // });

    if (result && result.success) {
      // Move job to completed state in Redis
      await job.moveToCompleted(result, token, false);
      return result;
    } else {
      // throw new Error(result.error || "Unknown error during extraction");

      await job.moveToCompleted(result, token, false);
      await updateExtract(job.data.extractId, {
        status: "failed",
        error:
          result?.error ??
          "Unknown error, please contact help@firecrawl.com. Extract id: " +
            job.data.extractId,
      });

      return result;
    }
  } catch (error) {
    logger.error(`🚫 Job errored ${job.id} - ${error}`, { error });

    Sentry.captureException(error, {
      data: {
        job: job.id,
      },
    });

    try {
      // Move job to failed state in Redis
      await job.moveToFailed(error, token, false);
    } catch (e) {
      logger.log("Failed to move job to failed state in Redis", { error });
    }

    await updateExtract(job.data.extractId, {
      status: "failed",
      error:
        error.error ??
        error ??
        "Unknown error, please contact help@firecrawl.com. Extract id: " +
          job.data.extractId,
    });
    return {
      success: false,
      error:
        error.error ??
        error ??
        "Unknown error, please contact help@firecrawl.com. Extract id: " +
          job.data.extractId,
    };
    // throw error;
  } finally {
    clearInterval(extendLockInterval);
  }
};

const processDeepResearchJobInternal = async (
  token: string,
  job: Job & { id: string },
) => {
  const logger = _logger.child({
    module: "deep-research-worker",
    method: "processJobInternal",
    jobId: job.id,
    researchId: job.data.researchId,
    teamId: job.data?.teamId ?? undefined,
  });

  const extendLockInterval = setInterval(async () => {
    logger.info(`🔄 Worker extending lock on job ${job.id}`);
    await job.extendLock(token, jobLockExtensionTime);
  }, jobLockExtendInterval);

  try {
    console.log(
      "[Deep Research] Starting deep research: ",
      job.data.researchId,
    );
    const result = await performDeepResearch({
      researchId: job.data.researchId,
      teamId: job.data.teamId,
      query: job.data.request.query,
      maxDepth: job.data.request.maxDepth,
      timeLimit: job.data.request.timeLimit,
      subId: job.data.subId,
      maxUrls: job.data.request.maxUrls,
      analysisPrompt: job.data.request.analysisPrompt,
      systemPrompt: job.data.request.systemPrompt,
      formats: job.data.request.formats,
      jsonOptions: job.data.request.jsonOptions,
    });

    if (result.success) {
      // Move job to completed state in Redis and update research status
      await job.moveToCompleted(result, token, false);
      return result;
    } else {
      // If the deep research failed but didn't throw an error
      const error = new Error("Deep research failed without specific error");
      await updateDeepResearch(job.data.researchId, {
        status: "failed",
        error: error.message,
      });
      await job.moveToFailed(error, token, false);

      return { success: false, error: error.message };
    }
  } catch (error) {
    logger.error(`🚫 Job errored ${job.id} - ${error}`, { error });

    Sentry.captureException(error, {
      data: {
        job: job.id,
      },
    });

    try {
      // Move job to failed state in Redis
      await job.moveToFailed(error, token, false);
    } catch (e) {
      logger.error("Failed to move job to failed state in Redis", { error });
    }

    await updateDeepResearch(job.data.researchId, {
      status: "failed",
      error: error.message || "Unknown error occurred",
    });

    return { success: false, error: error.message || "Unknown error occurred" };
  } finally {
    clearInterval(extendLockInterval);
  }
};

const processGenerateLlmsTxtJobInternal = async (
  token: string,
  job: Job & { id: string },
) => {
  const logger = _logger.child({
    module: "generate-llmstxt-worker",
    method: "processJobInternal",
    jobId: job.id,
    generateId: job.data.generateId,
    teamId: job.data?.teamId ?? undefined,
  });

  const extendLockInterval = setInterval(async () => {
    logger.info(`🔄 Worker extending lock on job ${job.id}`);
    await job.extendLock(token, jobLockExtensionTime);
  }, jobLockExtendInterval);

  try {
    const result = await performGenerateLlmsTxt({
      generationId: job.data.generationId,
      teamId: job.data.teamId,
      url: job.data.request.url,
      maxUrls: job.data.request.maxUrls,
      showFullText: job.data.request.showFullText,
      subId: job.data.subId,
      cache: job.data.request.cache,
    });

    if (result.success) {
      await job.moveToCompleted(result, token, false);
      await updateGeneratedLlmsTxt(job.data.generateId, {
        status: "completed",
        generatedText: result.data.generatedText,
        fullText: result.data.fullText,
      });
      return result;
    } else {
      const error = new Error(
        "LLMs text generation failed without specific error",
      );
      await job.moveToFailed(error, token, false);
      await updateGeneratedLlmsTxt(job.data.generateId, {
        status: "failed",
        error: error.message,
      });
      return { success: false, error: error.message };
    }
  } catch (error) {
    logger.error(`🚫 Job errored ${job.id} - ${error}`, { error });

    Sentry.captureException(error, {
      data: {
        job: job.id,
      },
    });

    try {
      await job.moveToFailed(error, token, false);
    } catch (e) {
      logger.error("Failed to move job to failed state in Redis", { error });
    }

    await updateGeneratedLlmsTxt(job.data.generateId, {
      status: "failed",
      error: error.message || "Unknown error occurred",
    });

    return { success: false, error: error.message || "Unknown error occurred" };
  } finally {
    clearInterval(extendLockInterval);
  }
};

let isShuttingDown = false;
let isWorkerStalled = false;

process.on("SIGINT", () => {
  console.log("Received SIGTERM. Shutting down gracefully...");
  isShuttingDown = true;
});

process.on("SIGTERM", () => {
  console.log("Received SIGTERM. Shutting down gracefully...");
  isShuttingDown = true;
});

let cantAcceptConnectionCount = 0;

<<<<<<< HEAD
const separateWorkerFun = (queue: Queue, path: string): Worker => {
=======
const separateWorkerFun = (
  queue: Queue,
  path: string,
): Worker => {
  // Extract memory size from --max-old-space-size flag if present
  const maxOldSpaceSize = process.env.SCRAPE_WORKER_MAX_OLD_SPACE_SIZE || process.execArgv
    .find(arg => arg.startsWith('--max-old-space-size='))
    ?.split('=')[1];
  
  // Filter out the invalid flag for worker threads
  const filteredExecArgv = process.execArgv
    .filter(arg => !arg.startsWith('--max-old-space-size'));

>>>>>>> 2b3b871f
  const worker = new Worker(queue.name, path, {
    connection: createRedisConnection(),
    lockDuration: 60 * 1000, // 60 seconds
    stalledInterval: 60 * 1000, // 60 seconds
    maxStalledCount: 10, // 10 times
    concurrency: 8,
    useWorkerThreads: false,
    workerForkOptions: {
      execArgv: filteredExecArgv.concat(maxOldSpaceSize ? (
        ['--max-old-space-size=' + maxOldSpaceSize]
      ) : []),
    },
    workerThreadsOptions: {
      execArgv: filteredExecArgv,
      resourceLimits: maxOldSpaceSize ? {
        maxOldGenerationSizeMb: parseInt(maxOldSpaceSize)
      } : undefined
    }
  });

  return worker;
};

const workerFun = async (
  queue: Queue,
  processJobInternal: (token: string, job: Job) => Promise<any>,
) => {
  const logger = _logger.child({ module: "queue-worker", method: "workerFun" });

  const worker = new Worker(queue.name, null, {
    connection: redisConnection,
    lockDuration: 60 * 1000, // 60 seconds
    stalledInterval: 60 * 1000, // 60 seconds
    maxStalledCount: 10, // 10 times
  });

  worker.startStalledCheckTimer();

  const monitor = await systemMonitor;

  while (true) {
    if (isShuttingDown) {
      console.log("No longer accepting new jobs. SIGINT");
      break;
    }
    const token = uuidv4();
    const canAcceptConnection = await monitor.acceptConnection();
    if (!canAcceptConnection) {
      console.log("Can't accept connection due to RAM/CPU load");
      logger.info("Can't accept connection due to RAM/CPU load");
      cantAcceptConnectionCount++;

      isWorkerStalled = cantAcceptConnectionCount >= 25;

      if (isWorkerStalled) {
        logger.error("WORKER STALLED", {
          cpuUsage: await monitor.checkCpuUsage(),
          memoryUsage: await monitor.checkMemoryUsage(),
        });
      }

      await sleep(cantAcceptConnectionInterval); // more sleep
      continue;
    } else if (!currentLiveness) {
      logger.info("Not accepting jobs because the liveness check failed");

      await sleep(cantAcceptConnectionInterval);
      continue;
    } else {
      cantAcceptConnectionCount = 0;
    }

    const job = await worker.getNextJob(token);
    if (job) {
      if (job.id) {
        runningJobs.add(job.id);
      }

      async function afterJobDone(job: Job<any, any, string>) {
        try {
          await concurrentJobDone(job);
        } finally {
          if (job.id) {
            runningJobs.delete(job.id);
          }
        }
      }

      processJobInternal(token, job).finally(() => afterJobDone(job));

      await sleep(gotJobInterval);
    } else {
      await sleep(connectionMonitorInterval);
    }
  }
};

// Start all workers
const app = Express();

let currentLiveness: boolean = true;

app.get("/liveness", (req, res) => {
  _logger.info("Liveness endpoint hit");
  if (process.env.USE_DB_AUTHENTICATION === "true") {
    // networking check for Kubernetes environments
    const host = process.env.FIRECRAWL_APP_HOST || "firecrawl-app-service";
    const port = process.env.FIRECRAWL_APP_PORT || "3002";
    const scheme = process.env.FIRECRAWL_APP_SCHEME || "http";
    
    robustFetch({
      url: `${scheme}://${host}:${port}`,
      method: "GET",
      mock: null,
      logger: _logger,
      abort: AbortSignal.timeout(5000),
      ignoreResponse: true,
      useCacheableLookup: false,
    })
      .then(() => {
        currentLiveness = true;
        res.status(200).json({ ok: true });
      }).catch(e => {
        _logger.error("WORKER NETWORKING CHECK FAILED", { error: e });
        currentLiveness = false;
        res.status(500).json({ ok: false });
      });
  } else {
<<<<<<< HEAD
    if (process.env.USE_DB_AUTHENTICATION === "true") {
      // networking check for Kubernetes environments
      const host = process.env.FIRECRAWL_APP_HOST || "firecrawl-app-service";
      const port = process.env.FIRECRAWL_APP_PORT || "3002";
      const scheme = process.env.FIRECRAWL_APP_SCHEME || "http";

      robustFetch({
        url: `${scheme}://${host}:${port}`,
        method: "GET",
        mock: null,
        logger: _logger,
        abort: AbortSignal.timeout(5000),
        ignoreResponse: true,
      })
        .then(() => {
          currentLiveness = true;
          res.status(200).json({ ok: true });
        })
        .catch((e) => {
          _logger.error("WORKER NETWORKING CHECK FAILED", { error: e });
          currentLiveness = false;
          res.status(500).json({ ok: false });
        });
    } else {
      currentLiveness = true;
      res.status(200).json({ ok: true });
    }
=======
    currentLiveness = true;
    res.status(200).json({ ok: true });
>>>>>>> 2b3b871f
  }
});

const workerPort = process.env.WORKER_PORT || process.env.PORT || 3005;
app.listen(workerPort, () => {
  _logger.info(`Liveness endpoint is running on port ${workerPort}`);
});

(async () => {
  async function failedListener(args: {
    jobId: string;
    failedReason: string;
    prev?: string | undefined;
  }) {
    if (args.failedReason === "job stalled more than allowable limit") {
      const set = await redisEvictConnection.set(
        "stalled-job-cleaner:" + args.jobId,
        "1",
        "EX",
        60 * 60 * 24,
        "NX",
      );
      if (!set) {
        return;
      }

      const job = await getScrapeQueue().getJob(args.jobId);

      let logger = _logger.child({
        jobId: args.jobId,
        scrapeId: args.jobId,
        module: "queue-worker",
        method: "failedListener",
        zeroDataRetention: job?.data.zeroDataRetention,
      });
      if (job && job.data.crawl_id) {
        logger = logger.child({ crawlId: job.data.crawl_id });
        logger.warn("Job stalled more than allowable limit");

        const sc = (await getCrawl(job.data.crawl_id)) as StoredCrawl;

        if (job.data.mode === "kickoff") {
          await finishCrawlKickoff(job.data.crawl_id);
          if (sc) {
            await finishCrawlIfNeeded(job, sc);
          }
        } else {
          const sc = (await getCrawl(job.data.crawl_id)) as StoredCrawl;

          logger.debug("Declaring job as done...");
          await addCrawlJobDone(job.data.crawl_id, job.id, false, logger);
          await redisEvictConnection.srem(
            "crawl:" + job.data.crawl_id + ":visited_unique",
            normalizeURL(job.data.url, sc),
          );

          await finishCrawlIfNeeded(job, sc);
        }
      } else {
        logger.warn("Job stalled more than allowable limit");
      }
    }
  }

  const scrapeQueueEvents = new QueueEvents(scrapeQueueName, {
    connection: redisConnection,
  });
  scrapeQueueEvents.on("failed", failedListener);

  const results = await Promise.all([
    separateWorkerFun(
      getScrapeQueue(),
      path.join(__dirname, "worker", "scrape-worker.js"),
    ),
    workerFun(getExtractQueue(), processExtractJobInternal),
    workerFun(getDeepResearchQueue(), processDeepResearchJobInternal),
    workerFun(getGenerateLlmsTxtQueue(), processGenerateLlmsTxtJobInternal),
  ]);

  console.log("All workers exited. Waiting for all jobs to finish...");

  const workerResults = results.filter((x) => x instanceof Worker);
  await Promise.all(workerResults.map((x) => x.close()));

  while (runningJobs.size > 0) {
    await new Promise((resolve) => setTimeout(resolve, 500));
  }

  setInterval(async () => {
    _logger.debug("Currently running jobs", {
      jobs: (
        await Promise.all(
          [...runningJobs].map(async (jobId) => {
            return await getScrapeQueue().getJob(jobId);
          }),
        )
      ).filter((x) => x && !x.data?.zeroDataRetention),
    });
  }, 1000);

  await scrapeQueueEvents.close();
  console.log("All jobs finished. Worker out!");
  if (langfuseOtel) {
    await langfuseOtel.shutdown();
  }
  process.exit(0);
})();<|MERGE_RESOLUTION|>--- conflicted
+++ resolved
@@ -345,9 +345,6 @@
 
 let cantAcceptConnectionCount = 0;
 
-<<<<<<< HEAD
-const separateWorkerFun = (queue: Queue, path: string): Worker => {
-=======
 const separateWorkerFun = (
   queue: Queue,
   path: string,
@@ -361,7 +358,6 @@
   const filteredExecArgv = process.execArgv
     .filter(arg => !arg.startsWith('--max-old-space-size'));
 
->>>>>>> 2b3b871f
   const worker = new Worker(queue.name, path, {
     connection: createRedisConnection(),
     lockDuration: 60 * 1000, // 60 seconds
@@ -490,38 +486,8 @@
         res.status(500).json({ ok: false });
       });
   } else {
-<<<<<<< HEAD
-    if (process.env.USE_DB_AUTHENTICATION === "true") {
-      // networking check for Kubernetes environments
-      const host = process.env.FIRECRAWL_APP_HOST || "firecrawl-app-service";
-      const port = process.env.FIRECRAWL_APP_PORT || "3002";
-      const scheme = process.env.FIRECRAWL_APP_SCHEME || "http";
-
-      robustFetch({
-        url: `${scheme}://${host}:${port}`,
-        method: "GET",
-        mock: null,
-        logger: _logger,
-        abort: AbortSignal.timeout(5000),
-        ignoreResponse: true,
-      })
-        .then(() => {
-          currentLiveness = true;
-          res.status(200).json({ ok: true });
-        })
-        .catch((e) => {
-          _logger.error("WORKER NETWORKING CHECK FAILED", { error: e });
-          currentLiveness = false;
-          res.status(500).json({ ok: false });
-        });
-    } else {
-      currentLiveness = true;
-      res.status(200).json({ ok: true });
-    }
-=======
     currentLiveness = true;
     res.status(200).json({ ok: true });
->>>>>>> 2b3b871f
   }
 });
 
